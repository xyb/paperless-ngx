from datetime import datetime

from django.conf import settings
from django.contrib import admin, messages
from django.contrib.admin import helpers
from django.contrib.admin.utils import model_ngettext
from django.contrib.auth.models import User, Group
from django.core.exceptions import PermissionDenied
from django.template.response import TemplateResponse
from django.urls import reverse
from django.templatetags.static import static
from django.utils.safestring import mark_safe

from .models import Correspondent, Tag, Document, Log


class MonthListFilter(admin.SimpleListFilter):

    title = "Month"

    # Parameter for the filter that will be used in the URL query.
    parameter_name = "month"

    def lookups(self, request, model_admin):
        r = []
        for document in Document.objects.all():
            r.append((
                document.created.strftime("%Y-%m"),
                document.created.strftime("%B %Y")
            ))
        return sorted(set(r), key=lambda x: x[0], reverse=True)

    def queryset(self, request, queryset):

        if not self.value():
            return None

        year, month = self.value().split("-")
        return queryset.filter(created__year=year, created__month=month)


class FinancialYearFilter(admin.SimpleListFilter):

    title = "Financial Year"
    parameter_name = "fy"
    _fy_wraps = None

    def _fy_start(self, year):
        """Return date of the start of financial year for the given year."""
        fy_start = "{}-{}".format(str(year), settings.FY_START)
        return datetime.strptime(fy_start, "%Y-%m-%d").date()

    def _fy_end(self, year):
        """Return date of the end of financial year for the given year."""
        fy_end = "{}-{}".format(str(year), settings.FY_END)
        return datetime.strptime(fy_end, "%Y-%m-%d").date()

    def _fy_does_wrap(self):
        """Return whether the financial year spans across two years."""
        if self._fy_wraps is None:
            start = "{}".format(settings.FY_START)
            start = datetime.strptime(start, "%m-%d").date()
            end = "{}".format(settings.FY_END)
            end = datetime.strptime(end, "%m-%d").date()
            self._fy_wraps = end < start

        return self._fy_wraps

    def _determine_fy(self, date):
        """Return a (query, display) financial year tuple of the given date."""
        if self._fy_does_wrap():
            fy_start = self._fy_start(date.year)

            if date.date() >= fy_start:
                query = "{}-{}".format(date.year, date.year + 1)
            else:
                query = "{}-{}".format(date.year - 1, date.year)

            # To keep it simple we use the same string for both
            # query parameter and the display.
            return (query, query)

        else:
            query = "{0}-{0}".format(date.year)
            display = "{}".format(date.year)
            return (query, display)

    def lookups(self, request, model_admin):
        if not settings.FY_START or not settings.FY_END:
            return None

        r = []
        for document in Document.objects.all():
            r.append(self._determine_fy(document.created))

        return sorted(set(r), key=lambda x: x[0], reverse=True)

    def queryset(self, request, queryset):
        if not self.value() or not settings.FY_START or not settings.FY_END:
            return None

        start, end = self.value().split("-")
        return queryset.filter(created__gte=self._fy_start(start),
                               created__lte=self._fy_end(end))


class CommonAdmin(admin.ModelAdmin):
    list_per_page = settings.PAPERLESS_LIST_PER_PAGE


class CorrespondentAdmin(CommonAdmin):

    list_display = ("name", "match", "matching_algorithm", "document_count")
    list_filter = ("matching_algorithm",)
    list_editable = ("match", "matching_algorithm")

<<<<<<< HEAD
    def save_model(self, request, obj, form, change):
        super().save_model(request, obj, form, change)

        for document in Document.objects.filter(correspondent__isnull=True).exclude(tags__is_archived_tag=True):
            if obj.matches(document.content):
                document.correspondent = obj
                document.save(update_fields=("correspondent",))
=======
    def document_count(self, obj):
        return obj.documents.count()

>>>>>>> a63880ed

class TagAdmin(CommonAdmin):

    list_display = ("name", "colour", "match", "matching_algorithm",
                    "document_count")
    list_filter = ("colour", "matching_algorithm")
    list_editable = ("colour", "match", "matching_algorithm")

<<<<<<< HEAD
    def save_model(self, request, obj, form, change):
        super().save_model(request, obj, form, change)

        for document in Document.objects.all().exclude(tags__is_archived_tag=True):
            if obj.matches(document.content):
                document.tags.add(obj)


def add_tag_to_selected(modeladmin, request, queryset):
    opts = modeladmin.model._meta
    app_label = opts.app_label

    if not modeladmin.has_change_permission(request):
        raise PermissionDenied

    if request.POST.get('post'):
        n = queryset.count()
        tag = Tag.objects.get(id=request.POST.get('tag_id'))
        if n:
            for obj in queryset:
                obj.tags.add(tag)
                obj_display = str(obj)
                modeladmin.log_change(request, obj, obj_display)
            modeladmin.message_user(request, "Successfully added tag %(tag)s to %(count)d %(items)s." % {
                "tag": tag.name, "count": n, "items": model_ngettext(modeladmin.opts, n)
            }, messages.SUCCESS)

        # Return None to display the change list page again.
        return None

    title = "Add tag to multiple documents"

    context = dict(
        modeladmin.admin_site.each_context(request),
        title=title,
        queryset=queryset,
        opts=opts,
        action_checkbox_name=helpers.ACTION_CHECKBOX_NAME,
        media=modeladmin.media,
        action="add_tag_to_selected",
        tags=Tag.objects.all()
    )

    request.current_app = modeladmin.admin_site.name

    return TemplateResponse(request,
        "admin/%s/%s/mass_modify_tag.html" % (app_label, opts.model_name)
    , context)


add_tag_to_selected.short_description = "Add tag to selected documents"


def remove_tag_from_selected(modeladmin, request, queryset):
    opts = modeladmin.model._meta
    app_label = opts.app_label

    if not modeladmin.has_change_permission(request):
        raise PermissionDenied

    if request.POST.get('post'):
        n = queryset.count()
        tag = Tag.objects.get(id=request.POST.get('tag_id'))
        if n:
            for obj in queryset:
                obj.tags.remove(tag)
                obj_display = str(obj)
                modeladmin.log_change(request, obj, obj_display)
            modeladmin.message_user(request, "Successfully removed tag %(tag)s from %(count)d %(items)s." % {
                "tag": tag.name, "count": n, "items": model_ngettext(modeladmin.opts, n)
            }, messages.SUCCESS)

        # Return None to display the change list page again.
        return None

    title = "Remove tag from multiple documents"

    context = dict(
        modeladmin.admin_site.each_context(request),
        title=title,
        queryset=queryset,
        opts=opts,
        action_checkbox_name=helpers.ACTION_CHECKBOX_NAME,
        media=modeladmin.media,
        action="remove_tag_from_selected",
        tags=Tag.objects.all()
    )

    request.current_app = modeladmin.admin_site.name

    return TemplateResponse(request,
        "admin/%s/%s/mass_modify_tag.html" % (app_label, opts.model_name)
    , context)


remove_tag_from_selected.short_description = "Remove tag from selected documents"


def set_correspondent_on_selected(modeladmin, request, queryset):
    opts = modeladmin.model._meta
    app_label = opts.app_label

    if not modeladmin.has_change_permission(request):
        raise PermissionDenied

    if request.POST.get('post'):
        n = queryset.count()
        correspondent = Correspondent.objects.get(id=request.POST.get('correspondent_id'))
        if n:
            for obj in queryset:
                obj_display = str(obj)
                modeladmin.log_change(request, obj, obj_display)
            queryset.update(correspondent=correspondent)
            modeladmin.message_user(request, "Successfully set correspondent %(correspondent)s on %(count)d %(items)s." % {
                "correspondent": correspondent.name, "count": n, "items": model_ngettext(modeladmin.opts, n)
            }, messages.SUCCESS)

        # Return None to display the change list page again.
        return None

    title = "Set correspondent on multiple documents"

    context = dict(
        modeladmin.admin_site.each_context(request),
        title=title,
        queryset=queryset,
        opts=opts,
        action_checkbox_name=helpers.ACTION_CHECKBOX_NAME,
        media=modeladmin.media,
        correspondents=Correspondent.objects.all()
    )

    request.current_app = modeladmin.admin_site.name

    return TemplateResponse(request,
        "admin/%s/%s/set_correspondent.html" % (app_label, opts.model_name)
    , context)


set_correspondent_on_selected.short_description = "Set correspondent on selected documents"


def remove_correspondent_from_selected(modeladmin, request, queryset):
    if not modeladmin.has_change_permission(request):
        raise PermissionDenied

    n = queryset.count()
    if n:
        for obj in queryset:
            obj_display = str(obj)
            modeladmin.log_change(request, obj, obj_display)
        queryset.update(correspondent=None)
        modeladmin.message_user(request, "Successfully removed correspondent from %(count)d %(items)s." % {
            "count": n, "items": model_ngettext(modeladmin.opts, n)
        }, messages.SUCCESS)

    return None


remove_correspondent_from_selected.short_description = "Remove correspondent from selected documents"
=======
    def document_count(self, obj):
        return obj.documents.count()
>>>>>>> a63880ed


class DocumentAdmin(CommonAdmin):

    class Media:
        css = {
            "all": ("paperless.css",)

        }

    search_fields = ("correspondent__name", "title", "content", "tags__name")
    readonly_fields = ("added",)
    list_display = ("title", "created", "added", "thumbnail", "correspondent",
                    "tags_", "archive_serial_number")
    list_filter = ("tags", "correspondent", FinancialYearFilter,
                   MonthListFilter)

    ordering = ["-created", "correspondent"]


    actions = [add_tag_to_selected, remove_tag_from_selected, set_correspondent_on_selected, remove_correspondent_from_selected]

    def has_add_permission(self, request):
        return False

    def created_(self, obj):
        return obj.created.date().strftime("%Y-%m-%d")
    created_.short_description = "Created"

    @mark_safe
    def thumbnail(self, obj):
        return self._html_tag(
            "a",
            self._html_tag(
                "img",
                src=reverse("fetch", kwargs={"kind": "thumb", "pk": obj.pk}),
                width=180,
                alt="Thumbnail of {}".format(obj.file_name),
                title=obj.file_name
            ),
            href=obj.download_url
        )

    @mark_safe
    def tags_(self, obj):
        r = ""
        for tag in obj.tags.all():
            colour = tag.get_colour_display()
            r += self._html_tag(
                "a",
                tag.slug,
                **{
                    "class": "tag",
                    "style": "background-color: {};".format(colour),
                    "href": "{}?tags__id__exact={}".format(
                        reverse("admin:documents_document_changelist"),
                        tag.pk
                    )
                }
            )
        return r

    @mark_safe
    def document(self, obj):
        # TODO: is this method even used anymore?
        return self._html_tag(
            "a",
            self._html_tag(
                "img",
                src=static("documents/img/{}.png".format(obj.file_type)),
                width=22,
                height=22,
                alt=obj.file_type,
                title=obj.file_name
            ),
            href=obj.download_url
        )

    @staticmethod
    def _html_tag(kind, inside=None, **kwargs):

        attributes = []
        for lft, rgt in kwargs.items():
            attributes.append('{}="{}"'.format(lft, rgt))

        if inside is not None:
            return "<{kind} {attributes}>{inside}</{kind}>".format(
                kind=kind, attributes=" ".join(attributes), inside=inside)

        return "<{} {}/>".format(kind, " ".join(attributes))


class LogAdmin(CommonAdmin):

    list_display = ("created", "message", "level",)
    list_filter = ("level", "created",)


admin.site.register(Correspondent, CorrespondentAdmin)
admin.site.register(Tag, TagAdmin)
admin.site.register(Document, DocumentAdmin)
admin.site.register(Log, LogAdmin)


# Unless we implement multi-user, these default registrations don't make sense.
admin.site.unregister(Group)
admin.site.unregister(User)<|MERGE_RESOLUTION|>--- conflicted
+++ resolved
@@ -114,7 +114,6 @@
     list_filter = ("matching_algorithm",)
     list_editable = ("match", "matching_algorithm")
 
-<<<<<<< HEAD
     def save_model(self, request, obj, form, change):
         super().save_model(request, obj, form, change)
 
@@ -122,11 +121,10 @@
             if obj.matches(document.content):
                 document.correspondent = obj
                 document.save(update_fields=("correspondent",))
-=======
+
     def document_count(self, obj):
         return obj.documents.count()
 
->>>>>>> a63880ed
 
 class TagAdmin(CommonAdmin):
 
@@ -135,13 +133,15 @@
     list_filter = ("colour", "matching_algorithm")
     list_editable = ("colour", "match", "matching_algorithm")
 
-<<<<<<< HEAD
     def save_model(self, request, obj, form, change):
         super().save_model(request, obj, form, change)
 
         for document in Document.objects.all().exclude(tags__is_archived_tag=True):
             if obj.matches(document.content):
                 document.tags.add(obj)
+
+    def document_count(self, obj):
+        return obj.documents.count()
 
 
 def add_tag_to_selected(modeladmin, request, queryset):
@@ -296,10 +296,6 @@
 
 
 remove_correspondent_from_selected.short_description = "Remove correspondent from selected documents"
-=======
-    def document_count(self, obj):
-        return obj.documents.count()
->>>>>>> a63880ed
 
 
 class DocumentAdmin(CommonAdmin):
