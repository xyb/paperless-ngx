# coding=utf-8
import datetime
import logging
import os
import re
from collections import OrderedDict

import pathvalidate

import dateutil.parser
from django.conf import settings
from django.contrib.auth.models import User
from django.db import models
from django.utils import timezone
from django.utils.timezone import is_aware

from django.utils.translation import gettext_lazy as _

from documents.parsers import get_default_file_extension


class MatchingModel(models.Model):

    MATCH_ANY = 1
    MATCH_ALL = 2
    MATCH_LITERAL = 3
    MATCH_REGEX = 4
    MATCH_FUZZY = 5
    MATCH_AUTO = 6

    MATCHING_ALGORITHMS = (
        (MATCH_ANY, _("Any word")),
        (MATCH_ALL, _("All words")),
        (MATCH_LITERAL, _("Exact match")),
        (MATCH_REGEX, _("Regular expression")),
        (MATCH_FUZZY, _("Fuzzy word")),
        (MATCH_AUTO, _("Automatic")),
    )

    name = models.CharField(
        _("name"),
        max_length=128, unique=True)

    match = models.CharField(
        _("match"),
        max_length=256, blank=True)

    matching_algorithm = models.PositiveIntegerField(
        _("matching algorithm"),
        choices=MATCHING_ALGORITHMS,
        default=MATCH_ANY
    )

    is_insensitive = models.BooleanField(
        _("is insensitive"),
        default=True)

    class Meta:
        abstract = True
        ordering = ("name",)

    def __str__(self):
        return self.name


class Correspondent(MatchingModel):

    class Meta:
        ordering = ("name",)
        verbose_name = _("correspondent")
        verbose_name_plural = _("correspondents")


class Tag(MatchingModel):

    color = models.CharField(
        _("color"),
        max_length=7,
        default="#a6cee3"
    )

    is_inbox_tag = models.BooleanField(
        _("is inbox tag"),
        default=False,
        help_text=_("Marks this tag as an inbox tag: All newly consumed "
                    "documents will be tagged with inbox tags.")
    )

    class Meta:
        verbose_name = _("tag")
        verbose_name_plural = _("tags")


class DocumentType(MatchingModel):

    class Meta:
        verbose_name = _("document type")
        verbose_name_plural = _("document types")


class Document(models.Model):

    STORAGE_TYPE_UNENCRYPTED = "unencrypted"
    STORAGE_TYPE_GPG = "gpg"
    STORAGE_TYPES = (
        (STORAGE_TYPE_UNENCRYPTED, _("Unencrypted")),
        (STORAGE_TYPE_GPG, _("Encrypted with GNU Privacy Guard"))
    )

    correspondent = models.ForeignKey(
        Correspondent,
        blank=True,
        null=True,
        related_name="documents",
        on_delete=models.SET_NULL,
        verbose_name=_("correspondent")
    )

    title = models.CharField(
        _("title"),
        max_length=128, blank=True, db_index=True)

    document_type = models.ForeignKey(
        DocumentType,
        blank=True,
        null=True,
        related_name="documents",
        on_delete=models.SET_NULL,
        verbose_name=_("document type")
    )

    content = models.TextField(
        _("content"),
        blank=True,
        help_text=_("The raw, text-only data of the document. This field is "
                    "primarily used for searching.")
    )

    mime_type = models.CharField(
        _("mime type"),
        max_length=256,
        editable=False
    )

    tags = models.ManyToManyField(
        Tag, related_name="documents", blank=True,
        verbose_name=_("tags")
    )

    checksum = models.CharField(
        _("checksum"),
        max_length=32,
        editable=False,
        unique=True,
        help_text=_("The checksum of the original document.")
    )

    archive_checksum = models.CharField(
        _("archive checksum"),
        max_length=32,
        editable=False,
        blank=True,
        null=True,
        help_text=_("The checksum of the archived document.")
    )

    created = models.DateTimeField(
        _("created"),
        default=timezone.now, db_index=True)

    modified = models.DateTimeField(
        _("modified"),
        auto_now=True, editable=False, db_index=True)

    storage_type = models.CharField(
        _("storage type"),
        max_length=11,
        choices=STORAGE_TYPES,
        default=STORAGE_TYPE_UNENCRYPTED,
        editable=False
    )

    added = models.DateTimeField(
        _("added"),
        default=timezone.now, editable=False, db_index=True)

    filename = models.FilePathField(
        _("filename"),
        max_length=1024,
        editable=False,
        default=None,
        unique=True,
        null=True,
        help_text=_("Current filename in storage")
    )

    archive_filename = models.FilePathField(
        _("archive filename"),
        max_length=1024,
        editable=False,
        default=None,
        unique=True,
        null=True,
        help_text=_("Current archive filename in storage")
    )

    archive_serial_number = models.IntegerField(
        _("archive serial number"),
        blank=True,
        null=True,
        unique=True,
        db_index=True,
        help_text=_("The position of this document in your physical document "
                    "archive.")
    )

    class Meta:
        ordering = ("-created",)
        verbose_name = _("document")
        verbose_name_plural = _("documents")

    def __str__(self):
        if is_aware(self.created):
            created = timezone.localdate(self.created).isoformat()
        else:
            created = datetime.date.isoformat(self.created)
        if self.correspondent and self.title:
            return f"{created} {self.correspondent} {self.title}"
        else:
            return f"{created} {self.title}"

    @property
    def source_path(self):
        if self.filename:
            fname = str(self.filename)
        else:
            fname = "{:07}{}".format(self.pk, self.file_type)
            if self.storage_type == self.STORAGE_TYPE_GPG:
                fname += ".gpg"  # pragma: no cover

        return os.path.join(
            settings.ORIGINALS_DIR,
            fname
        )

    @property
    def source_file(self):
        return open(self.source_path, "rb")

    @property
    def has_archive_version(self):
        return self.archive_filename is not None

    @property
    def archive_path(self):
        if self.has_archive_version:
            return os.path.join(
                settings.ARCHIVE_DIR,
                str(self.archive_filename)
            )
        else:
            return None

    @property
    def archive_file(self):
        return open(self.archive_path, "rb")

    def get_public_filename(self, archive=False, counter=0, suffix=None):
        result = str(self)

        if counter:
            result += f"_{counter:02}"

        if suffix:
            result += suffix

        if archive:
            result += ".pdf"
        else:
            result += self.file_type

        return pathvalidate.sanitize_filename(result, replacement_text="-")

    @property
    def file_type(self):
        return get_default_file_extension(self.mime_type)

    @property
    def thumbnail_path(self):
        file_name = "{:07}.png".format(self.pk)
        if self.storage_type == self.STORAGE_TYPE_GPG:
            file_name += ".gpg"

        return os.path.join(
            settings.THUMBNAIL_DIR,
            file_name
        )

    @property
    def thumbnail_file(self):
        return open(self.thumbnail_path, "rb")


class Log(models.Model):

    LEVELS = (
        (logging.DEBUG, _("debug")),
        (logging.INFO, _("information")),
        (logging.WARNING, _("warning")),
        (logging.ERROR, _("error")),
        (logging.CRITICAL, _("critical")),
    )

    group = models.UUIDField(
        _("group"),
        blank=True, null=True)

    message = models.TextField(_("message"))

    level = models.PositiveIntegerField(
        _("level"),
        choices=LEVELS, default=logging.INFO)

    created = models.DateTimeField(_("created"), auto_now_add=True)

    class Meta:
        ordering = ("-created",)
        verbose_name = _("log")
        verbose_name_plural = _("logs")

    def __str__(self):
        return self.message


class SavedView(models.Model):

    class Meta:

        ordering = ("name",)
        verbose_name = _("saved view")
        verbose_name_plural = _("saved views")

    user = models.ForeignKey(User, on_delete=models.CASCADE,
                             verbose_name=_("user"))
    name = models.CharField(
        _("name"),
        max_length=128)

    show_on_dashboard = models.BooleanField(
        _("show on dashboard"),
    )
    show_in_sidebar = models.BooleanField(
        _("show in sidebar"),
    )

    sort_field = models.CharField(
        _("sort field"),
        max_length=128,
        null=True,
        blank=True
    )
    sort_reverse = models.BooleanField(
        _("sort reverse"),
        default=False)


class SavedViewFilterRule(models.Model):
    RULE_TYPES = [
        (0, _("title contains")),
        (1, _("content contains")),
        (2, _("ASN is")),
        (3, _("correspondent is")),
        (4, _("document type is")),
        (5, _("is in inbox")),
        (6, _("has tag")),
        (7, _("has any tag")),
        (8, _("created before")),
        (9, _("created after")),
        (10, _("created year is")),
        (11, _("created month is")),
        (12, _("created day is")),
        (13, _("added before")),
        (14, _("added after")),
        (15, _("modified before")),
        (16, _("modified after")),
        (17, _("does not have tag")),
<<<<<<< HEAD
        (19, _("has tags in")),
=======
        (18, _("does not have ASN")),
        (19, _("title or content contains")),
        (20, _("fulltext query")),
        (21, _("more like this"))
>>>>>>> 7bc8325d
    ]

    saved_view = models.ForeignKey(
        SavedView,
        on_delete=models.CASCADE,
        related_name="filter_rules",
        verbose_name=_("saved view")
    )

    rule_type = models.PositiveIntegerField(
        _("rule type"),
        choices=RULE_TYPES)

    value = models.CharField(
        _("value"),
        max_length=128,
        blank=True,
        null=True)

    class Meta:
        verbose_name = _("filter rule")
        verbose_name_plural = _("filter rules")


# TODO: why is this in the models file?
class FileInfo:

    REGEXES = OrderedDict([
        ("created-title", re.compile(
            r"^(?P<created>\d\d\d\d\d\d\d\d(\d\d\d\d\d\d)?Z) - "
            r"(?P<title>.*)$",
            flags=re.IGNORECASE
        )),
        ("title", re.compile(
            r"(?P<title>.*)$",
            flags=re.IGNORECASE
        ))
    ])

    def __init__(self, created=None, correspondent=None, title=None, tags=(),
                 extension=None):

        self.created = created
        self.title = title
        self.extension = extension
        self.correspondent = correspondent
        self.tags = tags

    @classmethod
    def _get_created(cls, created):
        try:
            return dateutil.parser.parse("{:0<14}Z".format(created[:-1]))
        except ValueError:
            return None

    @classmethod
    def _get_title(cls, title):
        return title

    @classmethod
    def _mangle_property(cls, properties, name):
        if name in properties:
            properties[name] = getattr(cls, "_get_{}".format(name))(
                properties[name]
            )

    @classmethod
    def from_filename(cls, filename):
        # Mutate filename in-place before parsing its components
        # by applying at most one of the configured transformations.
        for (pattern, repl) in settings.FILENAME_PARSE_TRANSFORMS:
            (filename, count) = pattern.subn(repl, filename)
            if count:
                break

        # do this after the transforms so that the transforms can do whatever
        # with the file extension.
        filename_no_ext = os.path.splitext(filename)[0]

        if filename_no_ext == filename and filename.startswith("."):
            # This is a very special case where there is no text before the
            # file type.
            # TODO: this should be handled better. The ext is not removed
            #  because usually, files like '.pdf' are just hidden files
            #  with the name pdf, but in our case, its more likely that
            #  there's just no name to begin with.
            filename = ""
            # This isn't too bad either, since we'll just not match anything
            # and return an empty title. TODO: actually, this is kinda bad.
        else:
            filename = filename_no_ext

        # Parse filename components.
        for regex in cls.REGEXES.values():
            m = regex.match(filename)
            if m:
                properties = m.groupdict()
                cls._mangle_property(properties, "created")
                cls._mangle_property(properties, "title")
                return cls(**properties)<|MERGE_RESOLUTION|>--- conflicted
+++ resolved
@@ -384,14 +384,11 @@
         (15, _("modified before")),
         (16, _("modified after")),
         (17, _("does not have tag")),
-<<<<<<< HEAD
-        (19, _("has tags in")),
-=======
         (18, _("does not have ASN")),
         (19, _("title or content contains")),
         (20, _("fulltext query")),
-        (21, _("more like this"))
->>>>>>> 7bc8325d
+        (21, _("more like this")),
+        (22, _("has tags in"))
     ]
 
     saved_view = models.ForeignKey(
