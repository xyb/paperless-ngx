Changelog
#########

* 0.2.0

<<<<<<< HEAD
  * `#98`_: Added optional environment variables for ImageMagick so that it
    doesn't explode when handling Very Large Documents or when it's just
    running on a low-memory system.  Thanks to `Florian Harr`_ for his help on
    this one.
=======
  * `#89`_ Ported the auto-tagging code to correspondents as well.  Thanks to
    `Justin Snyman`_ for the pointers in the issue queue.
>>>>>>> 54443fa8
  * Added support for guessing the date from the file name along with the
    correspondent, title, and tags.  Thanks to `Tikitu de Jager`_ for his pull
    request that I took forever to merge and to `Pit`_ for his efforts on the
    regex front.
  * `#94`_: Restored support for changing the created date in the UI.  Thanks
    to `Martin Honermeyer`_ and `Tim White`_ for working with me on this.

* 0.1.1

  * Potentially **Breaking Change**: All references to "sender" in the code
    have been renamed to "correspondent" to better reflect the nature of the
    property (one could quite reasonably scan a document before sending it to
    someone.)
  * `#67`_: Rewrote the document exporter and added a new importer that allows
    for full metadata retention without depending on the file name and
    modification time.  A big thanks to `Tikitu de Jager`_, `Pit`_,
    `Florian Jung`_, and `Christopher Luu`_ for their code snippets and
    contributing conversation that lead to this change.
  * `#20`_: Added *unpaper* support to help in cleaning up the scanned image
    before it's OCR'd.  Thanks to `Pit`_ for this one.
  * `#71`_ Added (encrypted) thumbnails in anticipation of a proper UI.
  * `#68`_: Added support for using a proper config file at
    ``/etc/paperless.conf`` and modified the systemd unit files to use it.
  * Refactored the Vagrant installation process to use environment variables
    rather than asking the user to modify ``settings.py``.
  * `#44`_: Harmonise environment variable names with constant names.
  * `#60`_: Setup logging to actually use the Python native logging framework.
  * `#53`_: Fixed an annoying bug that caused ``.jpeg`` and ``.JPG`` images
    to be imported but made unavailable.

* 0.1.0

  * Docker support!  Big thanks to `Wayne Werner`_, `Brian Conn`_, and
    `Tikitu de Jager`_ for this one, and especially to `Pit`_
    who spearheadded this effort.
  * A simple REST API is in place, but it should be considered unstable.
  * Cleaned up the consumer to use temporary directories instead of a single
    scratch space.  (Thanks `Pit`_)
  * Improved the efficiency of the consumer by parsing pages more intelligently
    and introducing a threaded OCR process (thanks again `Pit`_).
  * `#45`_: Cleaned up the logic for tag matching.  Reported by `darkmatter`_.
  * `#47`_: Auto-rotate landscape documents.  Reported by `Paul`_ and fixed by
    `Pit`_.
  * `#48`_: Matching algorithms should do so on a word boundary (`darkmatter`_)
  * `#54`_: Documented the re-tagger (`zedster`_)
  * `#57`_: Make sure file is preserved on import failure (`darkmatter`_)
  * Added tox with pep8 checking

* 0.0.6

  * Added support for parallel OCR (significant work from `Pit`_)
  * Sped up the language detection (significant work from `Pit`_)
  * Added simple logging

* 0.0.5

  * Added support for image files as documents (png, jpg, gif, tiff)
  * Added a crude means of HTTP POST for document imports
  * Added IMAP mail support
  * Added a re-tagging utility
  * Documentation for the above as well as data migration

* 0.0.4

  * Added automated tagging basted on keyword matching
  * Cleaned up the document listing page
  * Removed ``User`` and ``Group`` from the admin
  * Added ``pytz`` to the list of requirements

* 0.0.3

  * Added basic tagging

* 0.0.2

  * Added language detection
  * Added datestamps to ``document_exporter``.
  * Changed ``settings.TESSERACT_LANGUAGE`` to ``settings.OCR_LANGUAGE``.

* 0.0.1

  * Initial release

.. _Brian Conn: https://github.com/TheConnMan
.. _Christopher Luu: https://github.com/nuudles
.. _Florian Jung: https://github.com/the01
.. _Tikitu de Jager: https://github.com/tikitu
.. _Paul: https://github.com/polo2ro
.. _Pit: https://github.com/pitkley
.. _Wayne Werner: https://github.com/waynew
.. _darkmatter: https://github.com/darkmatter
.. _zedster: https://github.com/zedster
.. _Martin Honermeyer: https://github.com/djmaze
.. _Tim White: https://github.com/timwhite
<<<<<<< HEAD
.. _Florian Harr: https://github.com/evils
=======
.. _Justin Snyman: https://github.com/stringlytyped
>>>>>>> 54443fa8

.. _#20: https://github.com/danielquinn/paperless/issues/20
.. _#44: https://github.com/danielquinn/paperless/issues/44
.. _#45: https://github.com/danielquinn/paperless/issues/45
.. _#47: https://github.com/danielquinn/paperless/issues/47
.. _#48: https://github.com/danielquinn/paperless/issues/48
.. _#53: https://github.com/danielquinn/paperless/issues/53
.. _#54: https://github.com/danielquinn/paperless/issues/54
.. _#57: https://github.com/danielquinn/paperless/issues/57
.. _#60: https://github.com/danielquinn/paperless/issues/60
.. _#67: https://github.com/danielquinn/paperless/issues/67
.. _#68: https://github.com/danielquinn/paperless/issues/68
.. _#71: https://github.com/danielquinn/paperless/issues/71
<<<<<<< HEAD
.. _#94: https://github.com/danielquinn/paperless/issues/71
.. _#98: https://github.com/danielquinn/paperless/issues/71
=======
.. _#89: https://github.com/danielquinn/paperless/issues/89
.. _#94: https://github.com/danielquinn/paperless/issues/71
>>>>>>> 54443fa8
<|MERGE_RESOLUTION|>--- conflicted
+++ resolved
@@ -3,15 +3,12 @@
 
 * 0.2.0
 
-<<<<<<< HEAD
   * `#98`_: Added optional environment variables for ImageMagick so that it
     doesn't explode when handling Very Large Documents or when it's just
     running on a low-memory system.  Thanks to `Florian Harr`_ for his help on
     this one.
-=======
   * `#89`_ Ported the auto-tagging code to correspondents as well.  Thanks to
     `Justin Snyman`_ for the pointers in the issue queue.
->>>>>>> 54443fa8
   * Added support for guessing the date from the file name along with the
     correspondent, title, and tags.  Thanks to `Tikitu de Jager`_ for his pull
     request that I took forever to merge and to `Pit`_ for his efforts on the
@@ -106,11 +103,8 @@
 .. _zedster: https://github.com/zedster
 .. _Martin Honermeyer: https://github.com/djmaze
 .. _Tim White: https://github.com/timwhite
-<<<<<<< HEAD
 .. _Florian Harr: https://github.com/evils
-=======
 .. _Justin Snyman: https://github.com/stringlytyped
->>>>>>> 54443fa8
 
 .. _#20: https://github.com/danielquinn/paperless/issues/20
 .. _#44: https://github.com/danielquinn/paperless/issues/44
@@ -124,10 +118,6 @@
 .. _#67: https://github.com/danielquinn/paperless/issues/67
 .. _#68: https://github.com/danielquinn/paperless/issues/68
 .. _#71: https://github.com/danielquinn/paperless/issues/71
-<<<<<<< HEAD
-.. _#94: https://github.com/danielquinn/paperless/issues/71
-.. _#98: https://github.com/danielquinn/paperless/issues/71
-=======
 .. _#89: https://github.com/danielquinn/paperless/issues/89
 .. _#94: https://github.com/danielquinn/paperless/issues/71
->>>>>>> 54443fa8
+.. _#98: https://github.com/danielquinn/paperless/issues/71