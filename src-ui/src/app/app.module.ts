import { BrowserModule } from '@angular/platform-browser';
import { NgModule } from '@angular/core';

import { AppRoutingModule } from './app-routing.module';
import { AppComponent } from './app.component';
import { NgbModule } from '@ng-bootstrap/ng-bootstrap';
import { HttpClientModule, HTTP_INTERCEPTORS } from '@angular/common/http';
import { DocumentListComponent } from './components/document-list/document-list.component';
import { DocumentDetailComponent } from './components/document-detail/document-detail.component';
import { DashboardComponent } from './components/dashboard/dashboard.component';
import { TagListComponent } from './components/manage/tag-list/tag-list.component';
import { DocumentTypeListComponent } from './components/manage/document-type-list/document-type-list.component';
import { LogsComponent } from './components/manage/logs/logs.component';
import { SettingsComponent } from './components/manage/settings/settings.component';
import { FormsModule, ReactiveFormsModule } from '@angular/forms';
import { DatePipe } from '@angular/common';
import { NotFoundComponent } from './components/not-found/not-found.component';
import { CorrespondentListComponent } from './components/manage/correspondent-list/correspondent-list.component';
import { ConfirmDialogComponent } from './components/common/confirm-dialog/confirm-dialog.component';
import { CorrespondentEditDialogComponent } from './components/manage/correspondent-list/correspondent-edit-dialog/correspondent-edit-dialog.component';
import { TagEditDialogComponent } from './components/manage/tag-list/tag-edit-dialog/tag-edit-dialog.component';
import { DocumentTypeEditDialogComponent } from './components/manage/document-type-list/document-type-edit-dialog/document-type-edit-dialog.component';
import { TagComponent } from './components/common/tag/tag.component';
import { SearchComponent } from './components/search/search.component';
import { ResultHighlightComponent } from './components/search/result-highlight/result-highlight.component';
import { PageHeaderComponent } from './components/common/page-header/page-header.component';
import { AppFrameComponent } from './components/app-frame/app-frame.component';
import { ToastsComponent } from './components/common/toasts/toasts.component';
import { FilterEditorComponent } from './components/filter-editor/filter-editor.component';
import { DocumentCardLargeComponent } from './components/document-list/document-card-large/document-card-large.component';
import { DocumentCardSmallComponent } from './components/document-list/document-card-small/document-card-small.component';
import { NgxFileDropModule } from 'ngx-file-drop';
import { TextComponent } from './components/common/input/text/text.component';
import { SelectComponent } from './components/common/input/select/select.component';
import { CheckComponent } from './components/common/input/check/check.component';
import { SaveViewConfigDialogComponent } from './components/document-list/save-view-config-dialog/save-view-config-dialog.component';
import { InfiniteScrollModule } from 'ngx-infinite-scroll';
import { DateTimeComponent } from './components/common/input/date-time/date-time.component';
import { TagsComponent } from './components/common/input/tags/tags.component';
import { SortableDirective } from './directives/sortable.directive';
import { CookieService } from 'ngx-cookie-service';
import { CsrfInterceptor } from './interceptors/csrf.interceptor';
import { SavedViewWidgetComponent } from './components/dashboard/widgets/saved-view-widget/saved-view-widget.component';
import { StatisticsWidgetComponent } from './components/dashboard/widgets/statistics-widget/statistics-widget.component';
import { UploadFileWidgetComponent } from './components/dashboard/widgets/upload-file-widget/upload-file-widget.component';
import { WidgetFrameComponent } from './components/dashboard/widgets/widget-frame/widget-frame.component';
import { PdfViewerModule } from 'ng2-pdf-viewer';
import { WelcomeWidgetComponent } from './components/dashboard/widgets/welcome-widget/welcome-widget.component';
import { YesNoPipe } from './pipes/yes-no.pipe';
import { FileSizePipe } from './pipes/file-size.pipe';
import { DocumentTitlePipe } from './pipes/document-title.pipe';
<<<<<<< HEAD
import { SelectDialogComponent } from './components/common/select-dialog/select-dialog.component';
=======
import { MetadataCollapseComponent } from './components/document-detail/metadata-collapse/metadata-collapse.component';
>>>>>>> 3089b049

@NgModule({
  declarations: [
    AppComponent,
    DocumentListComponent,
    DocumentDetailComponent,
    DashboardComponent,
    TagListComponent,
    CorrespondentListComponent,
    DocumentTypeListComponent,
    LogsComponent,
    SettingsComponent,
    NotFoundComponent,
    CorrespondentEditDialogComponent,
    ConfirmDialogComponent,
    TagEditDialogComponent,
    DocumentTypeEditDialogComponent,
    TagComponent,
    SearchComponent,
    ResultHighlightComponent,
    PageHeaderComponent,
    AppFrameComponent,
    ToastsComponent,
    FilterEditorComponent,
    DocumentCardLargeComponent,
    DocumentCardSmallComponent,
    TextComponent,
    SelectComponent,
    CheckComponent,
    SaveViewConfigDialogComponent,
    DateTimeComponent,
    TagsComponent,
    SortableDirective,
    SavedViewWidgetComponent,
    StatisticsWidgetComponent,
    UploadFileWidgetComponent,
    WidgetFrameComponent,
    WelcomeWidgetComponent,
    YesNoPipe,
    FileSizePipe,
    DocumentTitlePipe,
<<<<<<< HEAD
    SelectDialogComponent
=======
    MetadataCollapseComponent
>>>>>>> 3089b049
  ],
  imports: [
    BrowserModule,
    AppRoutingModule,
    NgbModule,
    HttpClientModule,
    FormsModule,
    ReactiveFormsModule,
    NgxFileDropModule,
    InfiniteScrollModule,
    PdfViewerModule
  ],
  providers: [
    DatePipe,
    CookieService, {
      provide: HTTP_INTERCEPTORS,
      useClass: CsrfInterceptor,
      multi: true
    }
  ],
  bootstrap: [AppComponent]
})
export class AppModule { }<|MERGE_RESOLUTION|>--- conflicted
+++ resolved
@@ -49,11 +49,8 @@
 import { YesNoPipe } from './pipes/yes-no.pipe';
 import { FileSizePipe } from './pipes/file-size.pipe';
 import { DocumentTitlePipe } from './pipes/document-title.pipe';
-<<<<<<< HEAD
+import { MetadataCollapseComponent } from './components/document-detail/metadata-collapse/metadata-collapse.component';
 import { SelectDialogComponent } from './components/common/select-dialog/select-dialog.component';
-=======
-import { MetadataCollapseComponent } from './components/document-detail/metadata-collapse/metadata-collapse.component';
->>>>>>> 3089b049
 
 @NgModule({
   declarations: [
@@ -95,11 +92,8 @@
     YesNoPipe,
     FileSizePipe,
     DocumentTitlePipe,
-<<<<<<< HEAD
+    MetadataCollapseComponent,
     SelectDialogComponent
-=======
-    MetadataCollapseComponent
->>>>>>> 3089b049
   ],
   imports: [
     BrowserModule,
